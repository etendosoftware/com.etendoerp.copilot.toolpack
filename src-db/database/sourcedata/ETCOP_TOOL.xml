--- conflicted
+++ resolved
@@ -414,7 +414,39 @@
 }]]></JSON_STRUCTURE>
 <!--C7DECA931AAE42B986106ACBF11C4651--></ETCOP_TOOL>
 
-<<<<<<< HEAD
+<!--EB58EEA0AA804C219C4D64260550745A--><ETCOP_TOOL>
+<!--EB58EEA0AA804C219C4D64260550745A-->  <ETCOP_TOOL_ID><![CDATA[EB58EEA0AA804C219C4D64260550745A]]></ETCOP_TOOL_ID>
+<!--EB58EEA0AA804C219C4D64260550745A-->  <AD_CLIENT_ID><![CDATA[0]]></AD_CLIENT_ID>
+<!--EB58EEA0AA804C219C4D64260550745A-->  <AD_ORG_ID><![CDATA[0]]></AD_ORG_ID>
+<!--EB58EEA0AA804C219C4D64260550745A-->  <ISACTIVE><![CDATA[Y]]></ISACTIVE>
+<!--EB58EEA0AA804C219C4D64260550745A-->  <VALUE><![CDATA[OcrTool]]></VALUE>
+<!--EB58EEA0AA804C219C4D64260550745A-->  <NAME><![CDATA[OCR Tool]]></NAME>
+<!--EB58EEA0AA804C219C4D64260550745A-->  <DESCRIPTION><![CDATA[This is a OCR tool implementation that returns an appropriate JSON object for the data in a local file (image or pdf). Its important to note that the file should be in the local file system. Is the best way to extract the data/information from a image or pdf file.]]></DESCRIPTION>
+<!--EB58EEA0AA804C219C4D64260550745A-->  <AD_MODULE_ID><![CDATA[DAD8E003446345E1BD052DC3539DAA53]]></AD_MODULE_ID>
+<!--EB58EEA0AA804C219C4D64260550745A-->  <JSON_STRUCTURE><![CDATA[{
+  "type": "function",
+  "function": {
+    "name": "OcrTool",
+    "description": "This is a OCR tool implementation that returns an appropriate JSON object for the data in a local file (image or pdf). Its important to note that the file should be in the local file system. Is the best way to extract the data\/information from a image or pdf file.",
+    "parameters": {
+      "type": "object",
+      "properties": {
+        "path": {
+          "description": "path of the image to be processed",
+          "title": "Path",
+          "type": "string"
+        },
+        "question": {
+          "description": "Contextual question to be asked to the model, where is specified the information to be extracted from the image",
+          "title": "Question",
+          "type": "string"
+        }
+      }
+    }
+  }
+}]]></JSON_STRUCTURE>
+<!--EB58EEA0AA804C219C4D64260550745A--></ETCOP_TOOL>
+
 <!--E6050C9D77BD4CC4BBA7B79748C57770--><ETCOP_TOOL>
 <!--E6050C9D77BD4CC4BBA7B79748C57770-->  <ETCOP_TOOL_ID><![CDATA[E6050C9D77BD4CC4BBA7B79748C57770]]></ETCOP_TOOL_ID>
 <!--E6050C9D77BD4CC4BBA7B79748C57770-->  <AD_CLIENT_ID><![CDATA[0]]></AD_CLIENT_ID>
@@ -444,45 +476,13 @@
           ],
           "description": "The access token to be used for authentication, for example, for a Bearer token",
           "title": "Access Token"
-=======
-<!--EB58EEA0AA804C219C4D64260550745A--><ETCOP_TOOL>
-<!--EB58EEA0AA804C219C4D64260550745A-->  <ETCOP_TOOL_ID><![CDATA[EB58EEA0AA804C219C4D64260550745A]]></ETCOP_TOOL_ID>
-<!--EB58EEA0AA804C219C4D64260550745A-->  <AD_CLIENT_ID><![CDATA[0]]></AD_CLIENT_ID>
-<!--EB58EEA0AA804C219C4D64260550745A-->  <AD_ORG_ID><![CDATA[0]]></AD_ORG_ID>
-<!--EB58EEA0AA804C219C4D64260550745A-->  <ISACTIVE><![CDATA[Y]]></ISACTIVE>
-<!--EB58EEA0AA804C219C4D64260550745A-->  <VALUE><![CDATA[OcrTool]]></VALUE>
-<!--EB58EEA0AA804C219C4D64260550745A-->  <NAME><![CDATA[OCR Tool]]></NAME>
-<!--EB58EEA0AA804C219C4D64260550745A-->  <DESCRIPTION><![CDATA[This is a OCR tool implementation that returns an appropriate JSON object for the data in a local file (image or pdf). Its important to note that the file should be in the local file system. Is the best way to extract the data/information from a image or pdf file.]]></DESCRIPTION>
-<!--EB58EEA0AA804C219C4D64260550745A-->  <AD_MODULE_ID><![CDATA[DAD8E003446345E1BD052DC3539DAA53]]></AD_MODULE_ID>
-<!--EB58EEA0AA804C219C4D64260550745A-->  <JSON_STRUCTURE><![CDATA[{
-  "type": "function",
-  "function": {
-    "name": "OcrTool",
-    "description": "This is a OCR tool implementation that returns an appropriate JSON object for the data in a local file (image or pdf). Its important to note that the file should be in the local file system. Is the best way to extract the data\/information from a image or pdf file.",
-    "parameters": {
-      "type": "object",
-      "properties": {
-        "path": {
-          "description": "path of the image to be processed",
-          "title": "Path",
-          "type": "string"
-        },
-        "question": {
-          "description": "Contextual question to be asked to the model, where is specified the information to be extracted from the image",
-          "title": "Question",
-          "type": "string"
->>>>>>> f92c529e
-        }
-      }
-    }
-  }
-}]]></JSON_STRUCTURE>
-<<<<<<< HEAD
+        }
+      }
+    }
+  }
+}]]></JSON_STRUCTURE>
 <!--E6050C9D77BD4CC4BBA7B79748C57770-->  <SYNC_STRUCTURE><![CDATA[N]]></SYNC_STRUCTURE>
 <!--E6050C9D77BD4CC4BBA7B79748C57770--></ETCOP_TOOL>
-=======
-<!--EB58EEA0AA804C219C4D64260550745A--></ETCOP_TOOL>
->>>>>>> f92c529e
 
 <!--F368A87C4E844C8A89AC04D0DA54CC66--><ETCOP_TOOL>
 <!--F368A87C4E844C8A89AC04D0DA54CC66-->  <ETCOP_TOOL_ID><![CDATA[F368A87C4E844C8A89AC04D0DA54CC66]]></ETCOP_TOOL_ID>
