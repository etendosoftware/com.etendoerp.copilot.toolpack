import os
from typing import Type, Dict

from langchain_community.tools.tavily_search import TavilySearchResults

<<<<<<< HEAD
from copilot.core.tool_input import ToolField, ToolInput
from copilot.core.tool_wrapper import ToolWrapper


class TavilySearchInput(ToolInput):
    query: str = ToolField(description="Query to search in internet for.")

=======
class TavilySearchInput(BaseModel):
    searchquery: str = Field(description="Query to search in internet for.")
>>>>>>> 905c3f43

class TavilySearchTool(ToolWrapper):
    """A tool to perform searches in Tavily.
    Tavily is a search engine that allows you to search the internet for information.
    This tool will return the search results for the given query.
    Example of input: { "query": "What is the capital of Spain?" }
    """

    name = "TavilySearchTool"
    description = "Tool to perform searches in Tavily. Tavily is a search engine that allows you to search the internet for information. This tool will return the search results for the given query"
    args_schema: Type[ToolInput] = TavilySearchInput
    return_direct: bool = False

    def __init__(self):
        super().__init__()

    def run(self, input_params: Dict, *args, **kwargs) -> dict:
        query = input_params.get("searchquery")
        os.environ["TAVILY_API_KEY"] = os.getenv("TAVILY_API_KEY", "")
        tool = TavilySearchResults()
        return tool.invoke({"query": query})<|MERGE_RESOLUTION|>--- conflicted
+++ resolved
@@ -3,7 +3,6 @@
 
 from langchain_community.tools.tavily_search import TavilySearchResults
 
-<<<<<<< HEAD
 from copilot.core.tool_input import ToolField, ToolInput
 from copilot.core.tool_wrapper import ToolWrapper
 
@@ -11,10 +10,6 @@
 class TavilySearchInput(ToolInput):
     query: str = ToolField(description="Query to search in internet for.")
 
-=======
-class TavilySearchInput(BaseModel):
-    searchquery: str = Field(description="Query to search in internet for.")
->>>>>>> 905c3f43
 
 class TavilySearchTool(ToolWrapper):
     """A tool to perform searches in Tavily.
