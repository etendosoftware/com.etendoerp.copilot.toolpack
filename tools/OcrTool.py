import base64
import json
import os
from pathlib import Path
from typing import Final, Optional, Type

from pydantic import BaseModel

from copilot.baseutils.logging_envvar import copilot_error
from copilot.baseutils.logging_envvar import (
    copilot_debug,
    read_optional_env_var,
)
from copilot.core.threadcontextutils import read_accum_usage_data
from copilot.core.tool_input import ToolField, ToolInput
from copilot.core.tool_wrapper import ToolWrapper
from copilot.core.utils.agent import get_llm
from copilot.core.utils.etendo_utils import get_extra_info


# Import schema loader
from tools.schemas import list_available_schemas, load_schema

DEFAULT_MODEL = "gpt-5-mini"
DEFAULT_PROVIDER = "openai"
# Default PDF rendering scale (3.0 = ~300 DPI, 4.0 = ~400 DPI)
# Higher values = better quality but larger file size and slower processing
DEFAULT_PDF_RENDER_SCALE = 3.0

GET_JSON_PROMPT: Final[
    str
] = """ Thoroughly analyze and extract all the information from the image(s).
 DO NOT SUMMARIZE OR OMIT INFORMATION, EVEN IF IT IS REPEATED OR THERE ARE SIMILAR PARTS.
 The information has to be returned in JSON format.
"""

GET_JSON_WITH_REFERENCE_PROMPT: Final[
    str
] = """You are an expert in extracting information from invoices and structured documents. Extract the key information from the document provided in the images.

Strict instructions:
- Use ONLY the reference image (first image) to determine what data to extract. The data must be clearly highlighted in red with boxes in the reference image. GIVE ABSOLUTE PRIORITY to data indicated in red; ignore or do not consider data labeled in black or other colors if they do not match the red highlights.
- If a data point is not indicated or highlighted in red in the reference image, DO NOT extract it or include it in the output. Leave it as null or empty.
- Use the exact text from the document for extractions, but only from the areas highlighted in red.
- The information has to be returned in JSON format.
- DO NOT SUMMARIZE OR OMIT INFORMATION from the highlighted red areas, EVEN IF IT IS REPEATED OR THERE ARE SIMILAR PARTS.

The first image is the REFERENCE with red markers. The following images are the document to extract data from.
"""

SUPPORTED_MIME_FORMATS = {
    "JPEG": "image/jpeg",
    "JPG": "image/jpeg",
    "PNG": "image/png",
    "WEBP": "image/webp",
    "GIF": "image/gif",
    "PDF": "application/pdf",
}
OCR_TOOL_ID = "EB58EEA0AA804C219C4D64260550745A"  # OCR Tool ID in Etendo Classic


class OcrToolInput(ToolInput):
    path: str = ToolField(
        description="Absolute or relative path to the image or PDF file to be processed. "
        "The file must exist in the local file system."
    )
    question: str = ToolField(
        description="Specific instructions or question describing what information to extract from the document. "
        "Be precise about the data fields needed (e.g., 'Extract invoice number, date, total amount, and vendor name'). "
        "Clear instructions improve extraction accuracy."
    )
    structured_output: str = ToolField(
        default=None,
        description="Specify a schema name to use structured output format (e.g., 'Invoice'). "
        "Available schemas are loaded from tools/schemas/ directory. "
        "When specified, the response will follow the predefined schema structure. "
        "Leave None for unstructured JSON extraction.",
    )
    force_structured_output_compat: bool = ToolField(
        default=False,
        description=(
            "Optional. When True (or when the selected model starts with 'gpt-5'), do not use the LLM's "
            "structured-output wrapper. Instead the tool will request structured output by embedding the schema "
            "JSON directly into the system prompt for compatibility with older agents."
        ),
    )
    disable_threshold_filter: bool = ToolField(
        default=False,
        description=(
            "Optional. When True, ignore the configured similarity threshold and return the most similar "
            "reference found in the agent database (disables threshold filtering). Default: False."
        ),
    )
    scale: float = ToolField(
        default=DEFAULT_PDF_RENDER_SCALE,
        description=(
            "PDF render scale factor (e.g., 2.0 = ~200 DPI, 3.0 = ~300 DPI). "
            "Higher values yield better quality but larger size and slower processing. "
            f"Default: {DEFAULT_PDF_RENDER_SCALE}."
        ),
    )


def convert_to_pil_img(bitmap):
    """Converts a pypdfium2 bitmap to a PIL Image.

    Args:
        bitmap: The pypdfium2 bitmap object to convert.

    Returns:
        PIL.Image: The converted PIL Image object.
    """
    import pypdfium2.internal as pdfium_i

    dest_mode = pdfium_i.BitmapTypeToStrReverse[bitmap.format]
    import PIL.Image

    image = PIL.Image.frombuffer(
        dest_mode,  # target color format
        (bitmap.width, bitmap.height),  # size
        bitmap.buffer,  # buffer
        "raw",  # decoder
        bitmap.mode,  # input color format
        bitmap.stride,  # bytes per line
        1,  # orientation (top->bottom)
    )
    image.readonly = False

    return image


def get_image_payload_item(img_b64, mime, provider):
    """Creates an image payload item for the vision model.

    Args:
        img_b64 (str): Base64 encoded image data.
        mime (str): MIME type of the image.
        is_gemini (bool): Whether the target model is Gemini (uses different format).

    Returns:
        dict: A dictionary representing the image payload item.
    """
    if provider == "gemini":
        # Gemini format - no "detail" field
        return {
            "type": "image_url",
            "image_url": {"url": f"data:{mime};base64,{img_b64}"},
        }
    else:
        # OpenAI format - includes "detail" field
        return {
            "type": "image_url",
            "image_url": {"url": f"data:{mime};base64,{img_b64}", "detail": "high"},
        }


def checktype(ocr_image_url, mime):
    """Checks if the MIME type is supported for OCR processing.

    Args:
        ocr_image_url (str): The path to the image file.
        mime (str): The MIME type of the file.

    Raises:
        ValueError: If the MIME type is not supported.
    """
    if mime not in SUPPORTED_MIME_FORMATS.values():
        raise ValueError(
            f"File {ocr_image_url} invalid file format with mime {mime}. Supported formats: {SUPPORTED_MIME_FORMATS}."
        )


def read_mime(ocr_image_url):
    """Reads the MIME type of a file.

    Args:
        ocr_image_url (str): The path to the file.

    Returns:
        str or None: The MIME type of the file, or None if unable to determine.
    """
    import filetype

    try:
        guess_result = filetype.guess(ocr_image_url)
        mime = guess_result.mime if guess_result else None
    except Exception as e:
        copilot_debug(f"Error reading mime type: {e}")
        mime = None
    return mime


def get_file_path(input_params):
    """Resolves the file path from input parameters.

    Args:
        input_params (dict): The input parameters containing the path.

    Returns:
        str: The resolved absolute file path.
    """
    rel_path = input_params.get("path")
    ocr_image_url = "/app" + rel_path
    copilot_debug(f"Tool OcrTool input: {ocr_image_url}")
    copilot_debug(f"Current directory: {os.getcwd()}")
    if not Path(ocr_image_url).exists():
        ocr_image_url = ".." + rel_path
    if not Path(ocr_image_url).exists():
        ocr_image_url = rel_path
    if not Path(ocr_image_url).is_file():
        raise FileNotFoundError(f"Filename {ocr_image_url} doesn't exist")
    return ocr_image_url


def image_to_base64(image_path):
    """Converts an image file to base64 encoded string.

    Args:
        image_path (str): The path to the image file.

    Returns:
        str: The base64 encoded string of the image.
    """
    with open(image_path, "rb") as image_file:
        image_binary_data = image_file.read()
        base64_encoded = base64.b64encode(image_binary_data).decode("utf-8")
        return base64_encoded


def pil_image_to_base64(pil_image, format="JPEG", quality=85):
    """Converts a PIL Image directly to base64 without saving to disk.

    This is much faster than saving to disk and reading back.

    Args:
        pil_image: PIL Image object
        format: Image format (JPEG, PNG, etc.)
        quality: JPEG quality (1-100)

    Returns:
        str: Base64 encoded string of the image
    """
    import io

    buffer = io.BytesIO()
    pil_image.save(buffer, format=format, quality=quality, optimize=True)
    buffer.seek(0)
    base64_encoded = base64.b64encode(buffer.read()).decode("utf-8")
    buffer.close()
    return base64_encoded


def recopile_files(
    base64_images,
    filenames_to_delete,
    folder_of_appended_file,
    mime,
    ocr_image_url,
    scale,
):
    """Processes files and converts them to base64 images, handling PDFs and other formats.

    Args:
        base64_images (list): List to append base64 encoded images to.
        filenames_to_delete (list): List to append temporary filenames to for cleanup.
        folder_of_appended_file (str): Folder path for temporary files.
        mime (str): MIME type of the file.
        ocr_image_url (str): Path to the original file.
    """
    import pypdfium2 as pdfium

    if mime == SUPPORTED_MIME_FORMATS["PDF"]:
        pdf = pdfium.PdfDocument(ocr_image_url)
        n_pages = len(pdf)

        # Get PDF render scale from environment or use default
        render_scale = scale
        copilot_debug(
            f"Rendering PDF at scale {render_scale}x (~{render_scale * 96:.0f} DPI)"
        )

        for page_number in range(n_pages):
            page = pdf.get_page(page_number)
            # Render at configured resolution
            bitmap = page.render(scale=render_scale)
            pil_image = convert_to_pil_img(bitmap)

            # OPTIMIZATION: Convert directly to base64 in memory without disk I/O
            # This is much faster than saving to disk and reading back
            base64_str = pil_image_to_base64(pil_image, format="JPEG", quality=85)
            base64_images.append(base64_str)

    elif mime not in [SUPPORTED_MIME_FORMATS["JPEG"], SUPPORTED_MIME_FORMATS["JPG"]]:
        # Convert to jpeg and get the base64
        from PIL import Image

        img = Image.open(ocr_image_url)
        img = img.convert("RGB")

        # OPTIMIZATION: Convert directly to base64 in memory without disk I/O
        base64_str = pil_image_to_base64(img, format="JPEG", quality=85)
        base64_images.append(base64_str)
    else:
        base64_images.append(image_to_base64(ocr_image_url))


def prepare_images_for_ocr(ocr_image_url, mime, scale):
    """Prepares images for OCR by converting them to base64 and handling PDFs.

    Args:
        ocr_image_url (str): Path to the image or PDF file.
        mime (str): MIME type of the file.

    Returns:
        tuple: A tuple containing (base64_images list, filenames_to_delete list).
    """
    filenames_to_delete = []
    base64_images = []
    folder_of_appended_file = os.path.dirname(ocr_image_url)

    recopile_files(
        base64_images,
        filenames_to_delete,
        folder_of_appended_file,
        mime,
        ocr_image_url,
        scale,
    )

    return base64_images, filenames_to_delete


def cleanup_temp_files(filenames_to_delete):
    """Removes temporary files created during image processing.

    Args:
        filenames_to_delete (list): List of file paths to delete.
    """
    for filename_del in filenames_to_delete:
        try:
            os.remove(filename_del)
        except Exception as e:
            copilot_debug(f"Error deleting file {filename_del}: {e}")


def build_messages(
    base64_images,
    question,
    reference_image_base64=None,
    extra_system_content: Optional[str] = None,
    provider: str = "openai",
):
    """Builds the message payload for the vision model.

    Sends images and reference as separate messages:
      - If a reference image is provided (as base64), sends a message with the reference
        image payload followed by a separate text message explaining that this
        is a reference example with markings.
      - Sends each real image as its own message (role 'user', content=[image payload]).
      - Finally sends the question as the last message.

    Args:
        base64_images: List of base64 encoded images from the document
        question: Question or prompt for extraction
        reference_image_base64: Optional base64 string of reference image from ChromaDB
        is_gemini: Whether the target model is Gemini (affects payload format)

    Returns:
        List of messages for the vision model
    """
    mime = SUPPORTED_MIME_FORMATS["JPEG"]
    messages = []
    # Add message for system prompt
    sys_content = (
        "You are an agent specializing in OCR. You may receive "
        "\u201creference images\u201d with sectors marked in color (usually red) with "
        "labels to indicate relevant sectors."
        " Use them in real cases to prioritize content."
    )
    if extra_system_content:
        # Append extra system instructions (compatibility markers, etc.)
        sys_content = sys_content + "\n" + extra_system_content

    messages.append(
        {
            "role": "system",
            "content": sys_content,
        }
    )

    # If reference image provided, add it as a separate message and a short
    # explanatory text message to tell the model this is the reference with
    # marked areas.
    if reference_image_base64:
        try:
            # Always use base64 from ChromaDB (never read from disk)
            reference_b64 = reference_image_base64
            copilot_debug("Using reference image from ChromaDB (base64)")

            ref_payload = get_image_payload_item(reference_b64, mime, provider)
            # Wrap payload in a list for Langchain/Pydantic validation

            messages.append(
                {
                    "role": "user",
                    "content": (
                        "I will send you an image as an example of a REFERENCE with "
                        "visual markers (red borders) indicating the positions/sections"
                        " where the most relevant data on the invoice is located."
                        " Next to the box is a label for the section. "
                        "Use it only as a template to know which areas are important "
                        "in real images."
                    ),
                }
            )
            messages.append({"role": "user", "content": [ref_payload]})
            messages.append(
                {
                    "role": "assistant",
                    "content": (
                        "Understood. Now please send me the real images and specify "
                        "the information you need me to extract."
                    ),
                }
            )
            copilot_debug("Added reference image as a separate message")
        except Exception as e:
            copilot_debug(f"Error adding reference image as separate message: {e}")

    messages.append({"role": "user", "content": question})

    # Add each real image as a separate message
    for b64 in base64_images:
        try:
            img_payload = get_image_payload_item(b64, mime, provider)
            # Wrap payload in a list for Langchain/Pydantic validation
            messages.append({"role": "user", "content": [img_payload]})
        except Exception as e:
            copilot_debug(f"Error adding image payload as separate message: {e}")

    # Finally add the textual question/prompt as the last message

    return messages


def get_vision_model_response(
    messages, model_name, structured_schema=None, force_compat: bool = False
):
    """Invokes the vision model and returns the response.

    Args:
        messages: List of messages for the model
        model_name: Name of the vision model to use
        structured_schema: Optional Pydantic BaseModel class for structured output

    Returns:
        Response content (string for unstructured, dict for structured)
    """
    # Determine provider based on model name prefix
    if model_name.startswith("gpt-"):
        provider = "openai"
    elif model_name.startswith("gemini"):
        provider = "gemini"
    else:
        provider = None
<<<<<<< HEAD
    
    llm = get_llm(provider=provider, model=model_name, temperature=1)
=======

    # GPT-5 models only support temperature=1
    if model_name.startswith("gpt-5"):
        temperature = 1
    else:
        temperature = 0

    copilot_debug(
        f"Using model: {model_name}, provider: {provider}, temperature: {temperature}"
    )

    llm = get_llm(provider=provider, model=model_name, temperature=temperature)
>>>>>>> ad4453aa

    # If caller explicitly requests compatibility-mode, skip the structured
    # wrapper and perform an unstructured invocation. The caller is expected
    # to have added the compatibility marker into the system prompt when
    # calling in this mode.
    if structured_schema and not force_compat:
        try:
            llm_structured = llm.with_structured_output(
                structured_schema, include_raw=True
            )
            response_llm = llm_structured.invoke(messages)
            read_accum_usage_data(response_llm)
            # Convert Pydantic model to dict
            if isinstance(response_llm, BaseModel):
                return response_llm.model_dump()
            return response_llm
        except Exception:
            # If structured wrapper fails for any reason, fall back to unstructured
            # invocation and return raw content.
            copilot_debug(
                "Structured wrapper failed, falling back to unstructured invocation"
            )

    # Default unstructured response
    response_llm = llm.invoke(messages)
    read_accum_usage_data(response_llm)
    # If the response object has 'content', return it; otherwise return as-is
    return getattr(response_llm, "content", response_llm)


def get_llm_model(agent_id: str):
    # if COPILOT_OCRTOOL_MODEL is set override the default model
    env_ocr_model = read_optional_env_var("COPILOT_OCRTOOL_MODEL", None)
    if env_ocr_model:
        provider = "gemini" if env_ocr_model.startswith("gemini") else "openai"
        return env_ocr_model, provider
    # Get model from ThreadContext extra_info if available
    model_name = None
    provider = None
    try:
        extra_info = get_extra_info()
        if extra_info:
            tools_config = extra_info.get("tool_config").get(agent_id).get(OCR_TOOL_ID)
            if tools_config:
                model_name = tools_config.get("model")
                provider = tools_config.get("provider")
    except Exception as e:
        copilot_error(f"Error reading ThreadContext extra_info: {e}")

    if model_name is None:
        model_name = DEFAULT_MODEL
        provider = DEFAULT_PROVIDER

    return model_name, provider


class OcrTool(ToolWrapper):
    """Advanced OCR tool with automatic reference template matching.

    Uses vision AI to extract structured data from images and PDFs. Automatically searches
    for similar reference templates with visual markers (red boxes) to guide the extraction.
    Returns data in JSON format.
    """

    name: str = "OcrTool"
    description: str = (
        "Extracts structured data from images and PDF documents and returns JSON. "
        "Automatically finds and uses similar reference templates from the agent's vector database to guide extraction. "
        "Reference templates contain visual markers (red boxes) highlighting which data fields to extract. "
        "Best for: invoices, receipts, forms, contracts, and any structured document with consistent layouts. "
        "Reference images must be uploaded to the agent's database using the /addToVectorDB endpoint. "
        "Supports: JPEG, PNG, WebP, GIF, and multi-page PDF files. "
        "Supports extensible structured output schemas - add new schemas in tools/schemas/ directory. "
        "File must be accessible in the local file system."
    )

    args_schema: Type[ToolInput] = OcrToolInput

    def run(self, input_params, *args, **kwargs):
        """Executes the OCR advanced tool to extract data from images or PDFs.

        Args:
            input_params (dict): The input parameters for the tool.
            *args: Additional positional arguments.
            **kwargs: Additional keyword arguments.

        Returns:
            dict or str: The extracted data in JSON format, or an error dictionary.
        """
        filenames_to_delete = []
        try:
            # Validate agent_id is available
            if not self.agent_id:
                error_msg = (
                    "OcrTool requires agent_id to access the reference database. "
                    "Please ensure the tool is properly configured with an agent."
                )
                copilot_debug(error_msg)
                return {"error": error_msg}

            copilot_debug(f"OcrTool called by agent: {self.agent_id}")

            # Get configuration from extra_info or default
            openai_model, provider = get_llm_model(self.agent_id)

            copilot_debug(f"OcrTool using model from config: {openai_model}")
            model_requires_compat = openai_model.startswith("gpt-5")
            ocr_image_url = get_file_path(input_params)
            mime = read_mime(ocr_image_url)
            checktype(ocr_image_url, mime)
            scale = input_params.get("scale", DEFAULT_PDF_RENDER_SCALE)
            # Prepare images for OCR
            base64_images, filenames_to_delete = prepare_images_for_ocr(
                ocr_image_url, mime, scale
            )

            # Search for similar reference using agent_id
            copilot_debug("Searching for similar reference image...")
            reference_image_path = None
            reference_image_base64 = None

            # Get the path to the first image for similarity search
            # For PDFs and converted images, we need to save a temp file for the search
            first_image_for_search = None

            if mime == SUPPORTED_MIME_FORMATS["PDF"] and base64_images:
                # For PDFs converted in memory, we need a temp file for similarity search
                # Create just one temp file for the first page
                import io
                from PIL import Image

                uuid = os.urandom(16).hex()
                temp_search_file = (
                    f"{os.path.dirname(ocr_image_url)}/{uuid}_search.jpeg"
                )

                # Decode base64 back to image just for search
                img_data = base64.b64decode(base64_images[0])
                img = Image.open(io.BytesIO(img_data))
                img.save(temp_search_file, "JPEG", quality=85, optimize=True)
                first_image_for_search = temp_search_file
                filenames_to_delete.append(temp_search_file)
            else:
                # Use the original image file
                first_image_for_search = ocr_image_url

            disable_threshold = input_params.get("disable_threshold_filter", False)
            if first_image_for_search and Path(first_image_for_search).exists():
                # Import from vectordb_utils instead of local function
                from copilot.core.vectordb_utils import find_similar_reference

                # When disable_threshold is True we request the most similar reference
                # ignoring any configured similarity threshold.
                reference_image_path, reference_image_base64 = find_similar_reference(
                    first_image_for_search,
                    self.agent_id,
                    ignore_env_threshold=disable_threshold,
                )

            # Determine which prompt to use
            default_prompt = self.get_prompt(
                reference_image_base64, reference_image_path
            )

            # Get question or use appropriate default prompt
            question = input_params.get("question", default_prompt)

            # Determine if structured output is requested
            structured_output_type = input_params.get("structured_output")
            structured_schema = None

            if structured_output_type:
                # Dynamically load the schema from ocr_schemas directory
                structured_schema = load_schema(structured_output_type)
                if structured_schema:
                    copilot_debug(
                        f"Using '{structured_output_type}' structured output schema"
                    )
                else:
                    available = list_available_schemas()
                    copilot_debug(
                        f"Schema '{structured_output_type}' not found. "
                        f"Available schemas: {available}"
                    )

            # Build messages and get response from vision model
            # Determine if compatibility mode is requested
            force_compat = input_params.get("force_structured_output_compat", False)
            if model_requires_compat and not force_compat:
                copilot_debug(
                    f"Model '{openai_model}' requires structured-output compatibility mode; enabling automatically"
                )
            force_compat = force_compat or model_requires_compat
            extra_system = None
            extra_system = self.read_structured_output(
                extra_system, force_compat, structured_schema
            )

            messages = build_messages(
                base64_images, question, reference_image_base64, extra_system, provider
            )
            response_content = get_vision_model_response(
                messages, openai_model, structured_schema, force_compat
            )

            copilot_debug(f"Tool OcrTool output: {response_content}")
            return response_content

        except Exception as e:
            # log stack trace of exception for debugging
            import traceback

            traceback_str = traceback.format_exc()
            copilot_debug(f"Stack trace: {traceback_str}")

            errmsg = f"An error occurred: {e}"
            copilot_debug(errmsg)
            return {"error": errmsg}
        finally:
            # Ensure temporary files are always cleaned up, even if an exception occurs
            cleanup_temp_files(filenames_to_delete)

    def read_structured_output(self, extra_system, force_compat, structured_schema):
        """Prepare structured-output compatibility instructions for the system prompt.

        When compatibility mode is enabled (either explicitly requested or required by the
        selected model) and a Pydantic structured schema is provided, this method will
        produce a JSON representation of the schema and return it as a string suitable
        for inclusion in the system prompt. This helps older agents (or models that do
        not support the structured-output wrapper) to understand the expected output
        format.

        Args:
            extra_system (str or None): Existing extra system prompt content. If a
                schema JSON is generated it will replace or extend this value.
            force_compat (bool): Whether to force compatibility/legacy mode.
            structured_schema (Optional[Type[BaseModel]]): Pydantic model class used to
                generate the expected output schema.

        Returns:
            str or None: The updated extra system prompt containing the schema JSON when
            compatibility mode is active and a schema is available, otherwise returns
            the unchanged `extra_system` value.
        """
        if force_compat and structured_schema:
            # Build a JSON representation of the structured schema and pass
            # it in the system prompt so older agents receive the expected
            # structured-output example.
            try:
                if hasattr(structured_schema, "model_json_schema"):
                    schema_json = structured_schema.model_json_schema()
                elif hasattr(structured_schema, "schema"):
                    schema_json = structured_schema.schema()
                else:
                    schema_json = {}
            except Exception as e:
                copilot_debug(f"Error generating schema JSON: {e}")
                schema_json = {}

            extra_system = (
                "Expected output JSON schema for structured output: "
                + json.dumps(schema_json, ensure_ascii=False, indent=2)
            )
            copilot_debug(
                "Structured output compatibility mode enabled: adding structured schema JSON to system prompt"
            )
        return extra_system

    def get_prompt(self, reference_image_base64, reference_image_path):
        """Return the default extraction prompt depending on reference availability.

        If a reference image (either as a base64 string or a filesystem path) is
        available, prefer the reference-based prompt that instructs the model to use
        the reference image as template guidance. Otherwise return the generic
        extraction prompt.

        Args:
            reference_image_base64 (Optional[str]): Base64-encoded reference image (if any).
            reference_image_path (Optional[str]): Filesystem path to a matched reference image.

        Returns:
            str: The selected prompt string to use as the default question for OCR.
        """
        if reference_image_path or reference_image_base64:
            default_prompt = GET_JSON_WITH_REFERENCE_PROMPT
            copilot_debug(
                f"Using reference-based extraction with reference: {reference_image_path}"
            )
        else:
            default_prompt = GET_JSON_PROMPT
            copilot_debug("No reference found, using standard extraction")
        return default_prompt<|MERGE_RESOLUTION|>--- conflicted
+++ resolved
@@ -463,23 +463,8 @@
         provider = "gemini"
     else:
         provider = None
-<<<<<<< HEAD
     
     llm = get_llm(provider=provider, model=model_name, temperature=1)
-=======
-
-    # GPT-5 models only support temperature=1
-    if model_name.startswith("gpt-5"):
-        temperature = 1
-    else:
-        temperature = 0
-
-    copilot_debug(
-        f"Using model: {model_name}, provider: {provider}, temperature: {temperature}"
-    )
-
-    llm = get_llm(provider=provider, model=model_name, temperature=temperature)
->>>>>>> ad4453aa
 
     # If caller explicitly requests compatibility-mode, skip the structured
     # wrapper and perform an unstructured invocation. The caller is expected
