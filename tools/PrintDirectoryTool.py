import os
<<<<<<< HEAD
from langsmith import traceable
=======
from typing import Type, Dict

from pydantic import BaseModel, Field
>>>>>>> 883634c4

from copilot.core.tool_wrapper import ToolWrapper


class PrintDirToolInput(BaseModel):
    path: str = Field(description="The path of the directory to print")
    recursive: bool = Field(
        default=False,
        description="If true, the tool will print the files and directories recursively.",
    )


def get_directory_contents(path, recursive=False):
    if not os.path.exists(path):
        return {"error": f"Path does not exist: {path}"}
    # Inicializar una variable para almacenar los resultados
    result = ""

    # Listar y acumular los nombres de archivos y directorios
    for entry in os.listdir(path):
        full_path = os.path.join(path, entry)
        result += full_path + "\n"

        # Si es un directorio y la recursividad está habilitada, acumular los resultados de forma recursiva
        if recursive and os.path.isdir(full_path):
            result += get_directory_contents(full_path, recursive)

    return {"message": result}


class PrintDirectoryTool(ToolWrapper):
    name = 'PrintDirectoryTool'
<<<<<<< HEAD
    description = (''' This tool prints the files and directories of in the current directory. Receives "recursive" boolean and "parent_doubledot_qty" integer parameters.
    The 'recursive' parameter is a boolean that indicates if the tool needs to print the subdirectories recursively or not. 
    And the 'parent_doubledot_qty' parameter where you can specify the number of parent directories to print. The tool will make a .. for each parent_doubledot_qty.
    For example, { "recursive": true, "parent_doubledot_qty": 2 } will print the files and directories of the parent directory of the parent directory of the current directory recursively.
    ''')
    inputs = ['recursive', 'parent_doubledot_qty']
    outputs = ['message']

    @traceable
    def run(self, inputs, *args, **kwargs):
        import json

        # if json is a string, convert it to json, else, use the json
        if isinstance(inputs, str):
            json = json.loads(inputs)

        else:
            json = inputs
        p_parent_doubledot_qty = json.get('parent_doubledot_qty', 0)
        p_recursive = json.get('recursive')

        # read the directory
        p_dir = '.' + p_parent_doubledot_qty * '/..'
        result = []
        if (p_recursive):
            for root, dirs, files in os.walk(p_dir):
                for file in files:
                    #ignore if .git/ is in the path
                    if ".git/" in root:
                        continue
                    if ".idea/" in root:
                        continue
                    if "venv/" in root:
                        continue
                    if "web/com.etendoerp.copilot.dist/" in root:
                        continue
                    result.append(os.path.join(root, file))
        else:
            for file in os.listdir(p_dir):
                #ignore .git folder
                if file == ".git":
                    continue
                result.append(os.path.join(p_dir, file))


        return {"message": result}
=======
    description = ''' This tool prints the files and directories of the a directory.'''
    args_schema: Type[BaseModel] = PrintDirToolInput

    def run(self, input_params: Dict, *args, **kwargs):

        p_recursive = input_params.get('recursive')
        p_path = input_params.get('path')

        return get_directory_contents(p_path, p_recursive)
>>>>>>> 883634c4
<|MERGE_RESOLUTION|>--- conflicted
+++ resolved
@@ -1,11 +1,8 @@
+from langsmith import traceable
 import os
-<<<<<<< HEAD
-from langsmith import traceable
-=======
 from typing import Type, Dict
 
 from pydantic import BaseModel, Field
->>>>>>> 883634c4
 
 from copilot.core.tool_wrapper import ToolWrapper
 
@@ -17,7 +14,7 @@
         description="If true, the tool will print the files and directories recursively.",
     )
 
-
+@traceable
 def get_directory_contents(path, recursive=False):
     if not os.path.exists(path):
         return {"error": f"Path does not exist: {path}"}
@@ -38,61 +35,13 @@
 
 class PrintDirectoryTool(ToolWrapper):
     name = 'PrintDirectoryTool'
-<<<<<<< HEAD
-    description = (''' This tool prints the files and directories of in the current directory. Receives "recursive" boolean and "parent_doubledot_qty" integer parameters.
-    The 'recursive' parameter is a boolean that indicates if the tool needs to print the subdirectories recursively or not. 
-    And the 'parent_doubledot_qty' parameter where you can specify the number of parent directories to print. The tool will make a .. for each parent_doubledot_qty.
-    For example, { "recursive": true, "parent_doubledot_qty": 2 } will print the files and directories of the parent directory of the parent directory of the current directory recursively.
-    ''')
-    inputs = ['recursive', 'parent_doubledot_qty']
-    outputs = ['message']
-
-    @traceable
-    def run(self, inputs, *args, **kwargs):
-        import json
-
-        # if json is a string, convert it to json, else, use the json
-        if isinstance(inputs, str):
-            json = json.loads(inputs)
-
-        else:
-            json = inputs
-        p_parent_doubledot_qty = json.get('parent_doubledot_qty', 0)
-        p_recursive = json.get('recursive')
-
-        # read the directory
-        p_dir = '.' + p_parent_doubledot_qty * '/..'
-        result = []
-        if (p_recursive):
-            for root, dirs, files in os.walk(p_dir):
-                for file in files:
-                    #ignore if .git/ is in the path
-                    if ".git/" in root:
-                        continue
-                    if ".idea/" in root:
-                        continue
-                    if "venv/" in root:
-                        continue
-                    if "web/com.etendoerp.copilot.dist/" in root:
-                        continue
-                    result.append(os.path.join(root, file))
-        else:
-            for file in os.listdir(p_dir):
-                #ignore .git folder
-                if file == ".git":
-                    continue
-                result.append(os.path.join(p_dir, file))
-
-
-        return {"message": result}
-=======
     description = ''' This tool prints the files and directories of the a directory.'''
     args_schema: Type[BaseModel] = PrintDirToolInput
 
+    @traceable
     def run(self, input_params: Dict, *args, **kwargs):
 
         p_recursive = input_params.get('recursive')
         p_path = input_params.get('path')
 
-        return get_directory_contents(p_path, p_recursive)
->>>>>>> 883634c4
+        return get_directory_contents(p_path, p_recursive)