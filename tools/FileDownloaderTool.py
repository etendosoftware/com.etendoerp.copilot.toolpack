<<<<<<< HEAD
from langsmith import traceable
=======
from typing import Type, Dict

from pydantic import BaseModel, Field

>>>>>>> 883634c4
from copilot.core.tool_wrapper import ToolWrapper


class FileDownloaderToolInput(BaseModel):
    file_path_or_url: str = Field(
        title="File path or URL",
        description='''The file path or URL to download.'''
    )


class FileDownloaderTool(ToolWrapper):
    name = 'FileDownloaderTool'
    description = (
        'This tool receives a URL , downloads the file to a temporary directory if its a URL in a temp file. It returns the path to the temporary file.')
    args_schema: Type[BaseModel] = FileDownloaderToolInput

<<<<<<< HEAD
    @traceable
    def run(self, input, *args, **kwargs):
=======
    def run(self, input_params: Dict, *args, **kwargs):
>>>>>>> 883634c4
        import requests
        import os
        import tempfile
        import shutil
        from urllib.parse import urlparse

        file_path_or_url = input_params.get('file_path_or_url')

        if not file_path_or_url.startswith('http://') and not file_path_or_url.startswith('https://'):
            return {'error': 'The provided input is not a valid URL.'}
        else:
            response = requests.get(file_path_or_url, stream=True)
            if response.status_code != 200:
                return {'error': 'File could not be downloaded. Status code: {}'.format(response.status_code)}
            else:
                # Intentar extraer el nombre del archivo del URL
                parsed_url = urlparse(file_path_or_url)
                file_name = os.path.basename(parsed_url.path)

                # Si no se puede determinar el nombre del archivo, usar un nombre genérico
                if not file_name:
                    file_name = "downloaded_file"

                # Determinar si el archivo es de texto o binario
                content_type = response.headers['content-type']
                if 'text' in content_type:
                    # Añadir extensión .txt si el nombre no tiene una
                    if not os.path.splitext(file_name)[1]:
                        file_name += '.txt'
                    temp_file = tempfile.NamedTemporaryFile(delete=False, suffix='_' + file_name, mode='w',
                                                            encoding='utf-8')
                    with temp_file as f:
                        f.write(response.text)
                else:
                    temp_file = tempfile.NamedTemporaryFile(delete=False, suffix='_' + file_name)
                    with temp_file as f:
                        shutil.copyfileobj(response.raw, f)
                return {'temp_file_path': temp_file.name}<|MERGE_RESOLUTION|>--- conflicted
+++ resolved
@@ -1,11 +1,8 @@
-<<<<<<< HEAD
-from langsmith import traceable
-=======
 from typing import Type, Dict
 
 from pydantic import BaseModel, Field
+from langsmith import traceable
 
->>>>>>> 883634c4
 from copilot.core.tool_wrapper import ToolWrapper
 
 
@@ -22,12 +19,8 @@
         'This tool receives a URL , downloads the file to a temporary directory if its a URL in a temp file. It returns the path to the temporary file.')
     args_schema: Type[BaseModel] = FileDownloaderToolInput
 
-<<<<<<< HEAD
     @traceable
-    def run(self, input, *args, **kwargs):
-=======
     def run(self, input_params: Dict, *args, **kwargs):
->>>>>>> 883634c4
         import requests
         import os
         import tempfile
