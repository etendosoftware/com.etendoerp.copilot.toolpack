/**
*   This file was generated automatically by the 'createModuleBuild' task.
*   Created at: 2024-07-19T13:48:20.436367Z.
*
*   WARNING: Do not put your credentials directly in this file.
*
*/

group          = "com.etendoerp"
<<<<<<< HEAD
version        = "1.9.2"
=======
version        = "2.0.1"
>>>>>>> ddd1ce44
description    = "Specialized tool set for Etendo Copilot"
ext.artifact   = "copilot.toolpack"
ext.repository = "https://maven.pkg.github.com/etendosoftware/com.etendoerp.copilot.extensions"

configurations {
    moduleDependencyContainer
}

sourceSets {
    main {
        resources {
            srcDirs("etendo-resources")
        }
    }
}

publishing {
    publications {
        "com.etendoerp.copilot.toolpack"(MavenPublication) {
            from components.java
            groupId    = group
            artifactId = artifact
            version    = version
        }
    }
    repositories {
        maven {
            url "https://maven.pkg.github.com/etendosoftware/com.etendoerp.copilot.extensions"
        }
    }
}

repositories {
    mavenCentral()
    maven {
        url "https://maven.pkg.github.com/etendosoftware/com.etendoerp.copilot.extensions"
    }
}

/**
* Declare Java dependencies using 'implementation'
* Ex: implementation "com.sun.mail:javax.mail:1.6.2"
*/
dependencies {
<<<<<<< HEAD
    implementation('com.etendoerp:copilot:1.14.2')
=======
    implementation('com.etendoerp:copilot:2.0.1')
>>>>>>> ddd1ce44
    implementation('com.github.jsqlparser:jsqlparser:5.1')
    implementation('com.etendoerp.platform:etendo-core:[25.1.0,25.2.0)')
}<|MERGE_RESOLUTION|>--- conflicted
+++ resolved
@@ -7,11 +7,7 @@
 */
 
 group          = "com.etendoerp"
-<<<<<<< HEAD
-version        = "1.9.2"
-=======
 version        = "2.0.1"
->>>>>>> ddd1ce44
 description    = "Specialized tool set for Etendo Copilot"
 ext.artifact   = "copilot.toolpack"
 ext.repository = "https://maven.pkg.github.com/etendosoftware/com.etendoerp.copilot.extensions"
@@ -56,11 +52,8 @@
 * Ex: implementation "com.sun.mail:javax.mail:1.6.2"
 */
 dependencies {
-<<<<<<< HEAD
-    implementation('com.etendoerp:copilot:1.14.2')
-=======
     implementation('com.etendoerp:copilot:2.0.1')
->>>>>>> ddd1ce44
+
     implementation('com.github.jsqlparser:jsqlparser:5.1')
     implementation('com.etendoerp.platform:etendo-core:[25.1.0,25.2.0)')
 }