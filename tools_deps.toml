--- conflicted
+++ resolved
@@ -1,9 +1,5 @@
 [SendEmailTool]
 resend = "*"
 
-<<<<<<< HEAD
-[TavilySearchTool]
-=======
 [CodeRunTool]
 langchain_experimental = "*"
->>>>>>> 829f2012
